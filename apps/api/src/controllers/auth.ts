import { parseApi } from "../lib/parseApi";
import { getRateLimiter } from "../services/rate-limiter";
import {
  AuthResponse,
  NotificationType,
  PlanType,
  RateLimiterMode,
} from "../types";
import { supabase_service } from "../services/supabase";
import { withAuth } from "../lib/withAuth";
import { RateLimiterRedis } from "rate-limiter-flexible";
import { setTraceAttributes } from "@hyperdx/node-opentelemetry";
import { sendNotification } from "../services/notification/email_notification";
import { Logger } from "../lib/logger";
import { redlock } from "../services/redlock";
import { getValue } from "../services/redis";
import { setValue } from "../services/redis";
import { validate } from "uuid";
import * as Sentry from "@sentry/node";
import { AuthCreditUsageChunk } from "./v1/types";
// const { data, error } = await supabase_service
//     .from('api_keys')
//     .select(`
//       key,
//       team_id,
//       teams (
//         subscriptions (
//           price_id
//         )
//       )
//     `)
//     .eq('key', normalizedApi)
//     .limit(1)
//     .single();
function normalizedApiIsUuid(potentialUuid: string): boolean {
  // Check if the string is a valid UUID
  return validate(potentialUuid);
}

export async function setCachedACUC(api_key: string, acuc: AuthCreditUsageChunk | ((acuc: AuthCreditUsageChunk) => AuthCreditUsageChunk)) { 
  const cacheKeyACUC = `acuc_${api_key}`;
  const redLockKey = `lock_${cacheKeyACUC}`;

  try {
    await redlock.using([redLockKey], 10000, {}, async signal => {
      if (typeof acuc === "function") {
        acuc = acuc(JSON.parse(await getValue(cacheKeyACUC)));

        if (acuc === null) {
          if (signal.aborted) {
            throw signal.error;
          }

          return;
        }
      }

      if (signal.aborted) {
        throw signal.error;
      }

      // Cache for 10 minutes. This means that changing subscription tier could have
      // a maximum of 10 minutes of a delay. - mogery
<<<<<<< HEAD
      await setValue(cacheKeyACUC, JSON.stringify(acuc), 600);
    });
  } catch (error) {
    Logger.error(`Error updating cached ACUC: ${error}`);
    Sentry.captureException(error);
=======
      await setValue(cacheKeyACUC, JSON.stringify(acuc), 600, true);
    });
  } catch (error) {
    Logger.error(`Error updating cached ACUC ${cacheKeyACUC}: ${error}`);
>>>>>>> 4b8d0d29
  }
}

export async function getACUC(api_key: string, cacheOnly = false): Promise<AuthCreditUsageChunk | null> {
  const cacheKeyACUC = `acuc_${api_key}`;

  const cachedACUC = await getValue(cacheKeyACUC);

  if (cachedACUC !== null) {
    return JSON.parse(cachedACUC);
  } else if (!cacheOnly) {
    const { data, error } =
      await supabase_service.rpc("auth_credit_usage_chunk", { input_key: api_key });
    
    if (error) {
      throw new Error("Failed to retrieve authentication and credit usage data: " + JSON.stringify(error));
    }

    const chunk: AuthCreditUsageChunk | null = data.length === 0
      ? null
      : data[0].team_id === null
      ? null
      : data[0];

    // NOTE: Should we cache null chunks? - mogery
    if (chunk !== null) {
      setCachedACUC(api_key, chunk);
    }

    return chunk;
  } else {
    return null;
  }
}

export async function authenticateUser(
  req,
  res,
  mode?: RateLimiterMode
): Promise<AuthResponse> {
  return withAuth(supaAuthenticateUser)(req, res, mode);
}

function setTrace(team_id: string, api_key: string) {
  try {
    setTraceAttributes({
      team_id,
      api_key,
    });
  } catch (error) {
    Sentry.captureException(error);
    Logger.error(`Error setting trace attributes: ${error.message}`);
  }
}

export async function supaAuthenticateUser(
  req,
  res,
  mode?: RateLimiterMode
): Promise<{
  success: boolean;
  team_id?: string;
  error?: string;
  status?: number;
  plan?: PlanType;
  chunk?: AuthCreditUsageChunk;
}> {
  const authHeader = req.headers.authorization ?? (req.headers["sec-websocket-protocol"] ? `Bearer ${req.headers["sec-websocket-protocol"]}` : null);
  if (!authHeader) {
    return { success: false, error: "Unauthorized", status: 401 };
  }
  const token = authHeader.split(" ")[1]; // Extract the token from "Bearer <token>"
  if (!token) {
    return {
      success: false,
      error: "Unauthorized: Token missing",
      status: 401,
    };
  }

  const incomingIP = (req.headers["x-forwarded-for"] ||
    req.socket.remoteAddress) as string;
  const iptoken = incomingIP + token;

  let rateLimiter: RateLimiterRedis;
  let subscriptionData: { team_id: string; plan: string } | null = null;
  let normalizedApi: string;

  let teamId: string | null = null;
  let priceId: string | null = null;
  let chunk: AuthCreditUsageChunk;

  if (token == "this_is_just_a_preview_token") {
    if (mode == RateLimiterMode.CrawlStatus) {
      rateLimiter = getRateLimiter(RateLimiterMode.CrawlStatus, token);
    } else {
      rateLimiter = getRateLimiter(RateLimiterMode.Preview, token);
    }      
    teamId = "preview";
  } else {
    normalizedApi = parseApi(token);
    if (!normalizedApiIsUuid(normalizedApi)) {
      return {
        success: false,
        error: "Unauthorized: Invalid token",
        status: 401,
      };
    }

    chunk = await getACUC(normalizedApi);

    if (chunk === null) {
      return {
        success: false,
        error: "Unauthorized: Invalid token",
        status: 401,
      };
    }

    teamId = chunk.team_id;
    priceId = chunk.price_id;

    const plan = getPlanByPriceId(priceId);
    // HyperDX Logging
    setTrace(teamId, normalizedApi);
    subscriptionData = {
      team_id: teamId,
      plan,
    };
    switch (mode) {
      case RateLimiterMode.Crawl:
        rateLimiter = getRateLimiter(
          RateLimiterMode.Crawl,
          token,
          subscriptionData.plan
        );
        break;
      case RateLimiterMode.Scrape:
        rateLimiter = getRateLimiter(
          RateLimiterMode.Scrape,
          token,
          subscriptionData.plan,
          teamId
        );
        break;
      case RateLimiterMode.Search:
        rateLimiter = getRateLimiter(
          RateLimiterMode.Search,
          token,
          subscriptionData.plan
        );
        break;
      case RateLimiterMode.Map:
        rateLimiter = getRateLimiter(
          RateLimiterMode.Map,
          token,
          subscriptionData.plan
        );
        break;
      case RateLimiterMode.CrawlStatus:
        rateLimiter = getRateLimiter(RateLimiterMode.CrawlStatus, token);
        break;

      case RateLimiterMode.Preview:
        rateLimiter = getRateLimiter(RateLimiterMode.Preview, token);
        break;
      default:
        rateLimiter = getRateLimiter(RateLimiterMode.Crawl, token);
        break;
      // case RateLimiterMode.Search:
      //   rateLimiter = await searchRateLimiter(RateLimiterMode.Search, token);
      //   break;
    }
  }

  const team_endpoint_token =
    token === "this_is_just_a_preview_token" ? iptoken : teamId;

  try {
    await rateLimiter.consume(team_endpoint_token);
  } catch (rateLimiterRes) {
    Logger.error(`Rate limit exceeded: ${rateLimiterRes}`);
    const secs = Math.round(rateLimiterRes.msBeforeNext / 1000) || 1;
    const retryDate = new Date(Date.now() + rateLimiterRes.msBeforeNext);

    // We can only send a rate limit email every 7 days, send notification already has the date in between checking
    const startDate = new Date();
    const endDate = new Date();
    endDate.setDate(endDate.getDate() + 7);

    // await sendNotification(team_id, NotificationType.RATE_LIMIT_REACHED, startDate.toISOString(), endDate.toISOString());

    return {
      success: false,
      error: `Rate limit exceeded. Consumed (req/min): ${rateLimiterRes.consumedPoints}, Remaining (req/min): ${rateLimiterRes.remainingPoints}. Upgrade your plan at https://firecrawl.dev/pricing for increased rate limits or please retry after ${secs}s, resets at ${retryDate}`,
      status: 429,
    };
  }

  if (
    token === "this_is_just_a_preview_token" &&
    (mode === RateLimiterMode.Scrape ||
      mode === RateLimiterMode.Preview ||
      mode === RateLimiterMode.Map ||
      mode === RateLimiterMode.Crawl ||
      mode === RateLimiterMode.CrawlStatus ||
      mode === RateLimiterMode.Search)
  ) {
    return { success: true, team_id: "preview" };
    // check the origin of the request and make sure its from firecrawl.dev
    // const origin = req.headers.origin;
    // if (origin && origin.includes("firecrawl.dev")){
    //   return { success: true, team_id: "preview" };
    // }
    // if(process.env.ENV !== "production") {
    //   return { success: true, team_id: "preview" };
    // }

    // return { success: false, error: "Unauthorized: Invalid token", status: 401 };
  }

  return {
    success: true,
    team_id: subscriptionData.team_id,
    plan: (subscriptionData.plan ?? "") as PlanType,
    chunk,
  };
}
function getPlanByPriceId(price_id: string): PlanType {
  switch (price_id) {
    case process.env.STRIPE_PRICE_ID_STARTER:
      return "starter";
    case process.env.STRIPE_PRICE_ID_STANDARD:
      return "standard";
    case process.env.STRIPE_PRICE_ID_SCALE:
      return "scale";
    case process.env.STRIPE_PRICE_ID_HOBBY:
    case process.env.STRIPE_PRICE_ID_HOBBY_YEARLY:
      return "hobby";
    case process.env.STRIPE_PRICE_ID_STANDARD_NEW:
    case process.env.STRIPE_PRICE_ID_STANDARD_NEW_YEARLY:
      return "standardnew";
    case process.env.STRIPE_PRICE_ID_GROWTH:
    case process.env.STRIPE_PRICE_ID_GROWTH_YEARLY:
      return "growth";
    case process.env.STRIPE_PRICE_ID_GROWTH_DOUBLE_MONTHLY:
      return "growthdouble";
    default:
      return "free";
  }
}<|MERGE_RESOLUTION|>--- conflicted
+++ resolved
@@ -61,18 +61,10 @@
 
       // Cache for 10 minutes. This means that changing subscription tier could have
       // a maximum of 10 minutes of a delay. - mogery
-<<<<<<< HEAD
-      await setValue(cacheKeyACUC, JSON.stringify(acuc), 600);
-    });
-  } catch (error) {
-    Logger.error(`Error updating cached ACUC: ${error}`);
-    Sentry.captureException(error);
-=======
       await setValue(cacheKeyACUC, JSON.stringify(acuc), 600, true);
     });
   } catch (error) {
     Logger.error(`Error updating cached ACUC ${cacheKeyACUC}: ${error}`);
->>>>>>> 4b8d0d29
   }
 }
 
