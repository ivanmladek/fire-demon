--- conflicted
+++ resolved
@@ -41,19 +41,11 @@
         "Content-Type": "application/json",
         "X-Disable-Cache": "true",
       },
-<<<<<<< HEAD
-      body: data
-=======
       body: data,
->>>>>>> fa02bcd2
     });
 
     if (response.ok) {
       const responseData = await response.json();
-<<<<<<< HEAD
-      console.log("response", responseData);
-=======
->>>>>>> fa02bcd2
       return responseData;
     } else {
       return [];
