--- conflicted
+++ resolved
@@ -49,7 +49,6 @@
   }
 }
 
-<<<<<<< HEAD
 export function waitForJob(jobId: string, timeout: number) {
   return new Promise((resolve, reject) => {
     const start = Date.now();
@@ -69,7 +68,4 @@
       }
     }, 1000);
   })
-}
-=======
-
->>>>>>> 7565c2fc
+}